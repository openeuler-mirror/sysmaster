use super::manager::{UnitSubClass, UnitType};
use dynamic_reload as dy_re;
use log::*;
use once_cell::sync::Lazy;
use std::ffi::OsStr;
use std::sync::RwLock;
use std::{collections::HashMap, error::Error, path::PathBuf, sync::Arc};
use std::{env, io};
use walkdir::{DirEntry, WalkDir};

const LIB_PLUGIN_PATH: &str = "/usr/lib/process1/plugin/";

<<<<<<< HEAD
static INSTANCE: Lazy<Arc<Plugin>> = Lazy::new(|| {
=======
static INSTANCE: Lazy<Arc<Plugin>> = Lazy::new(||{
>>>>>>> bd2649d2
    let plugin = Plugin::new();
    let default_lib_path = Plugin::get_default_libpath();
    plugin.update_library_dir(&default_lib_path);
    Arc::new(plugin)
});

pub struct Plugin {
    /*unitobj_lists: RefCell<Vec<Arc<Box<dyn UnitSubClass>>>>,//hide unit obj mut use refcell*/
    library_dir: RwLock<Vec<String>>,
    load_libs: RwLock<HashMap<UnitType, Arc<dy_re::Lib>>>,
    _loaded: RwLock<bool>,
}

#[allow(dead_code)]
impl Plugin {
    fn new() -> Self {
        Self {
            //unitobj_lists: RefCell::new(Vec::new()),
            library_dir: RwLock::new(Vec::new()),
            load_libs: RwLock::new(HashMap::new()),
            _loaded: RwLock::new(false),
        }
    }

    fn get_default_libpath() -> String {
        let mut ret: String = String::with_capacity(256);
        let devel_path = || {
            let out_dir = env::var("OUT_DIR");
            out_dir
        };
        let lib_path = env::var("PROCESS_LIB_LOAD_PATH");
        match lib_path {
            Ok(lib_path_str) => {
                let _tmp: Vec<_> = lib_path_str.split("target").collect();
                ret.push_str(format!("{}/target/debug;", _tmp[0]).as_str());
                ret.push_str(format!("{}/target/release;", _tmp[0]).as_str());
            }
            Err(_) => {
                let _tmp_lib_path = devel_path();
                let lib_path_str = _tmp_lib_path.unwrap_or(LIB_PLUGIN_PATH.to_string());
                let _tmp: Vec<_> = lib_path_str.split("target").collect();
                if _tmp.is_empty() {
                    ret.push_str(lib_path_str.as_str());
                } else {
                    ret.push_str(format!("{}target/debug;", _tmp[0]).as_str());
                    ret.push_str(format!("{}target/release;", _tmp[0]).as_str());
                }
            }
        }
        ret
    }

<<<<<<< HEAD
=======

>>>>>>> bd2649d2
    pub fn get_instance() -> Arc<Plugin> {
        INSTANCE.clone()
    }

    fn load_lib(&self) {
        let file_exist = |file_name: &str| {
            if file_name.is_empty() {
                return false;
            }
            let libdir_path = PathBuf::from(file_name);
            if !libdir_path.exists() || !libdir_path.is_dir() {
<<<<<<< HEAD
                log::error!(
                    "load_lib library path [{:?}] is not a dir or not exist",
                    libdir_path
                );
=======
                log::error!("load_lib library path [{:?}] is not a dir or not exist", libdir_path);
>>>>>>> bd2649d2
                return false;
            }
            true
        };

        if *(self._loaded.read().unwrap()) {
            log::info!("load_lib plugin is already loaded");
            return;
        }

        let lib_path = self.library_dir.read().unwrap();
        let search_path: Vec<&str> = (*lib_path)
            .iter()
            .map(|x| {
                let a = file_exist(x);
                if a {
                    x
                } else {
                    ""
                }
            })
            .collect();

        let shadow_dir = search_path[0];

        let mut reload_handler = dynamic_reload::DynamicReload::new(
            Some(search_path),
            Some(shadow_dir),
            dynamic_reload::Search::Default,
        );
        for file_item in lib_path.iter() {
<<<<<<< HEAD
            log::debug!(
                "begin loading  plugin library in libraray path [{:?}]",
                file_item
            );
=======
            log::debug!("begin loading  plugin library in libraray path [{:?}]", file_item);
>>>>>>> bd2649d2
            for entry in WalkDir::new(file_item)
                .min_depth(1)
                .follow_links(true)
                .into_iter()
                .filter_entry(|e| Self::is_dynamic_lib(e))
            {
                let entry = entry.unwrap();
                let path = entry.path();
                if path.is_dir() {
                    continue;
                } else {
                    let file_name = path.file_name();
                    let result = Self::load_plugin(self, file_name.unwrap(), &mut reload_handler);
                    if let Ok(_r) = result {
                        log::info!("Plugin load unit plugin[{:?}] sucessfull", file_name);
                    } else if let Err(_e) = result {
                        log::error!(
                            "Plugin load unit plugin[{:?}] failed,deatil is {}",
                            file_name,
                            _e.to_string()
                        );
                    }
                }
            }
        }

        let mut _load = self._loaded.write().unwrap();
        (*_load) = true;
    }

    fn load_plugin(
        &self,
        filename: &OsStr,
        reload_handler: &mut dynamic_reload::DynamicReload,
    ) -> io::Result<()> {
        if let Some(v) = filename.to_str() {
            match reload_handler.add_library(v, dynamic_reload::PlatformName::No) {
                Ok(lib) => {
                    let unit_type = self.get_unit_type(v);
                    if unit_type == UnitType::UnitTypeInvalid {
                        log::error!("invalid service type os lib {}", v);
                        return Ok(());
                    }
                    log::debug!(
                        "insert unit {} dynamic lib into libs",
                        unit_type.to_string()
                    );
                    {
                        let mut wloadlibs = self.load_libs.write().unwrap();
                        (*wloadlibs).insert(unit_type, lib.clone());
                    }
                    /*
                    let dy_lib = (*self.load_libs.read().unwrap()).get(&unit_type).unwrap();
                    let fun: dynamic_reload::Symbol<fn() -> *mut dyn UnitSubClass> =
                        unsafe { dy_lib.lib.get(b"__unit_obj_create").unwrap() };
                    let boxed_raw = fun();
                    self.unitobj_lists.borrow_mut()
                        .push(Arc::new(unsafe { Box::from_raw(boxed_raw) }));
                    */
                    log::info!("loading dynamic lib sucessfully");
                }
                Err(e) => error!("error loading Unable to load dynamic lib, err {:?}", e),
            }
        }
        Ok(())
    }

    fn get_unit_type(&self, name: &str) -> UnitType {
        if name.contains("libservice") {
            return UnitType::UnitService;
        }

        UnitType::UnitTypeInvalid
    }
    ///
    /// default plugin library path is /usr/lib/process1/plugin/
    /// if you want respecfic yourself path invoke this interface
    /// if the path is not different than last one the path will update
    /// add lib will reload
    pub fn update_library_dir(&self, library_dir: &str) {
        let update_dir = || {
            let _tmp_str: Vec<_> = library_dir.split(";").collect();
            let mut _new_dir: Vec<PathBuf> = Vec::new();
            let mut set_flag = false;

            for new_item in _tmp_str {
                if new_item.is_empty() {
                    continue;
                }
                let new_libdir = PathBuf::from(new_item);
                if !new_libdir.is_dir() || !new_libdir.is_dir() {
<<<<<<< HEAD
                    log::error!(" the path [{}] is not a dir/not exist", new_item);
=======
                    log::error!( " the path [{}] is not a dir/not exist", new_item);
>>>>>>> bd2649d2
                    continue;
                } else {
                    let mut _tmp_flag = false;
                    match self.library_dir.try_read() {
                        Ok(pathdir) => {
                            for item in (*pathdir).iter() {
                                let old_libdir = PathBuf::from(item);
                                if old_libdir == new_libdir {
                                    log::info!("update_library_path [{}] is already  in  the variable of libaray load path ", item);
                                    _tmp_flag = true;
                                    break;
                                }
                            }
                        }
                        Err(e) => {
                            log::error!("update_library_path set [{}] into load path variable  failed,reason: {}", new_item, e.to_string());
                            return false;
                        }
                    }
                    if !_tmp_flag {
                        let dir_str = new_libdir.to_str().unwrap();
                        let mut w = self.library_dir.write().unwrap();
                        (*w).push(dir_str.to_string());
                        log::debug!("update_library_path set [{}] into library load path variable sucessful", dir_str);
                        set_flag = true;
                    }
                }
            }
            if set_flag {
                let mut _load = self._loaded.write().unwrap();
                (*_load) = false;
            }
            return set_flag;
        };
        log::debug!("begine update library load path [{}]", library_dir);
        if update_dir() {
            Self::load_lib(self);
        }
    }

    fn is_dynamic_lib(entry: &DirEntry) -> bool {
        let file_type = entry.file_type();
        let file_name = entry.file_name();
        if file_type.is_file()
            && file_name
                .to_str()
                .map(|s| s.ends_with(".so"))
                .unwrap_or(false)
        {
            true
        } else {
            false
        }
    }

    pub fn create_unit_obj(
        &self,
        unit_type: UnitType,
    ) -> Result<Box<dyn UnitSubClass>, Box<dyn Error>> {
        if !(*(self._loaded.read().unwrap())) {
            log::info!("plugin is not loaded");
            return Err(format!("plugin is not loaded").into());
        }
        let dy_lib = match (*self.load_libs.read().unwrap()).get(&unit_type) {
            Some(lib) => lib.clone(),
            None => {
                return Err(format!("the {:?} plugin is not exist", unit_type.to_string()).into())
            }
        };

        let fun: dynamic_reload::Symbol<fn() -> *mut dyn UnitSubClass> =
            unsafe { dy_lib.lib.get(b"__unit_obj_create").unwrap() };
        let boxed_raw = fun();

        Ok(unsafe { Box::from_raw(boxed_raw) })
    }
}

#[cfg(test)]
mod tests {
    use utils::logger;

    use super::*;
    // use services::service::ServiceUnit;

    #[test]
    fn test_plugin_load_library() {
        logger::init_log_with_console("test_unit_load", 4);
        let plugins = Arc::clone(&Plugin::get_instance());
        let t_p = plugins;
        let mf = env!("CARGO_MANIFEST_DIR");
        let out_dir = env!("OUT_DIR");
        println!("{},{}", out_dir, mf);
        for key in (*t_p.load_libs.read().unwrap()).keys() {
            assert_eq!(key.to_string(), UnitType::UnitService.to_string());
            // let service_unit = u_box.as_any().downcast_ref::<ServiceUnit>().unwrap();
            // assert_eq!(service_unit.get_unit_name(),"");
        }
    }
}<|MERGE_RESOLUTION|>--- conflicted
+++ resolved
@@ -10,11 +10,7 @@
 
 const LIB_PLUGIN_PATH: &str = "/usr/lib/process1/plugin/";
 
-<<<<<<< HEAD
 static INSTANCE: Lazy<Arc<Plugin>> = Lazy::new(|| {
-=======
-static INSTANCE: Lazy<Arc<Plugin>> = Lazy::new(||{
->>>>>>> bd2649d2
     let plugin = Plugin::new();
     let default_lib_path = Plugin::get_default_libpath();
     plugin.update_library_dir(&default_lib_path);
@@ -48,15 +44,13 @@
         let lib_path = env::var("PROCESS_LIB_LOAD_PATH");
         match lib_path {
             Ok(lib_path_str) => {
-                let _tmp: Vec<_> = lib_path_str.split("target").collect();
-                ret.push_str(format!("{}/target/debug;", _tmp[0]).as_str());
-                ret.push_str(format!("{}/target/release;", _tmp[0]).as_str());
+                ret.push_str(lib_path_str.as_str());
             }
             Err(_) => {
                 let _tmp_lib_path = devel_path();
                 let lib_path_str = _tmp_lib_path.unwrap_or(LIB_PLUGIN_PATH.to_string());
                 let _tmp: Vec<_> = lib_path_str.split("target").collect();
-                if _tmp.is_empty() {
+                if _tmp.is_empty() || _tmp.len() < 2 {
                     ret.push_str(lib_path_str.as_str());
                 } else {
                     ret.push_str(format!("{}target/debug;", _tmp[0]).as_str());
@@ -67,10 +61,6 @@
         ret
     }
 
-<<<<<<< HEAD
-=======
-
->>>>>>> bd2649d2
     pub fn get_instance() -> Arc<Plugin> {
         INSTANCE.clone()
     }
@@ -82,14 +72,10 @@
             }
             let libdir_path = PathBuf::from(file_name);
             if !libdir_path.exists() || !libdir_path.is_dir() {
-<<<<<<< HEAD
                 log::error!(
                     "load_lib library path [{:?}] is not a dir or not exist",
                     libdir_path
                 );
-=======
-                log::error!("load_lib library path [{:?}] is not a dir or not exist", libdir_path);
->>>>>>> bd2649d2
                 return false;
             }
             true
@@ -121,14 +107,10 @@
             dynamic_reload::Search::Default,
         );
         for file_item in lib_path.iter() {
-<<<<<<< HEAD
             log::debug!(
                 "begin loading  plugin library in libraray path [{:?}]",
                 file_item
             );
-=======
-            log::debug!("begin loading  plugin library in libraray path [{:?}]", file_item);
->>>>>>> bd2649d2
             for entry in WalkDir::new(file_item)
                 .min_depth(1)
                 .follow_links(true)
@@ -220,11 +202,7 @@
                 }
                 let new_libdir = PathBuf::from(new_item);
                 if !new_libdir.is_dir() || !new_libdir.is_dir() {
-<<<<<<< HEAD
                     log::error!(" the path [{}] is not a dir/not exist", new_item);
-=======
-                    log::error!( " the path [{}] is not a dir/not exist", new_item);
->>>>>>> bd2649d2
                     continue;
                 } else {
                     let mut _tmp_flag = false;

use confique::Error;

use crate::manager::data::{DataManager, UnitDepConf, UnitRelations};
use crate::manager::unit::uload_util::UnitFile;
use crate::manager::unit::unit_base::UnitLoadState;
use crate::null_str;
use std::cell::RefCell;
use std::path::PathBuf;
use std::rc::Rc;

use super::uu_config::UeConfig;
//#[derive(Debug)]
pub(super) struct UeLoad {
    // associated objects
    dm: Rc<DataManager>,
    file: Rc<UnitFile>,
    config: Rc<UeConfig>,

    // owned objects
    /* key */
    id: String,
    /* data */
    load_state: RefCell<UnitLoadState>,
    config_file_path: RefCell<String>,
    config_file_mtime: RefCell<u128>,
    in_load_queue: RefCell<bool>,
    in_target_dep_queue: RefCell<bool>,
    default_dependencies: bool,
}

impl UeLoad {
    pub(super) fn new(
        dmr: &Rc<DataManager>,
        filer: &Rc<UnitFile>,
        config: &Rc<UeConfig>,
        id: String,
    ) -> UeLoad {
        UeLoad {
            dm: Rc::clone(dmr),
            config: Rc::clone(config),
            file: Rc::clone(filer),
            id,
            load_state: RefCell::new(UnitLoadState::UnitStub),
            config_file_path: RefCell::new(null_str!("")),
            config_file_mtime: RefCell::new(0),
            in_load_queue: RefCell::new(false),
            in_target_dep_queue: RefCell::new(false),
            default_dependencies: true,
        }
    }

    pub(super) fn get_unit_id_fragment_pathbuf(&self) -> Vec<PathBuf> {
        self.file.get_unit_id_fragment_pathbuf(&self.id)
    }

    pub(super) fn set_load_state(&self, load_state: UnitLoadState) {
        *self.load_state.borrow_mut() = load_state;
    }

    pub(super) fn load_state(&self) -> UnitLoadState {
        let state = self.load_state.clone();
        state.into_inner()
    }

    pub(super) fn set_in_load_queue(&self, t: bool) {
        *self.in_load_queue.borrow_mut() = t;
    }

    pub(super) fn in_load_queue(&self) -> bool {
        *self.in_load_queue.borrow() == true
    }

<<<<<<< HEAD
    pub(super) fn load_unit_confs(&self) -> Result<(), Error> {
        self.file.build_name_map(self.id.clone());
        self.config
            .load_fragment_and_dropin(self.file.as_ref(), &self.id)?;
=======
    pub(super) fn set_in_target_dep_queue(&self, t: bool) {
        self.in_target_dep_queue.replace(t);
    }

    pub(super) fn in_target_dep_queue(&self) -> bool {
        *self.in_target_dep_queue.borrow() == true
    }

    pub(super) fn load_unit_confs(&self) -> Result<String, Box<dyn Error>> {
        self.build_name_map();
        if let Some(p) = self.get_unit_file_path() {
            self.set_config_file_path(&p);
            let _unit_type = unit_base::unit_name_to_type(&self.id); //best use of owner not name,need reconstruct
            match unit_file_reader(&p) {
                Ok(_vs) => {
                    let unit_parser = UeConfigUnit::builder_parser();
                    let config_unit = unit_parser.conf_file_parse(&_vs);
                    if _unit_type != UnitType::UnitTarget {
                        let install_parser = UeConfigInstall::builder_parser();
                        let install = install_parser.conf_file_parse(&_vs);
                        let ret1 = install.map(|_conf| {
                            self.config.set_installconf(_conf);
                        });
                        if ret1.is_err() {
                            //Install section is not requires
                            log::error!(
                                "parse unit install config for unit [{}] err{:?}",
                                self.id,
                                ret1.err()
                            );
                        }
                    }

                    let ret2 = config_unit.map(|_unit| {
                        self.config.set_unitconf(_unit);
                    });
                    if ret2.is_err() {
                        return Err(format!(
                            "parse unit config for unit [{}] from file err{:?}",
                            self.id,
                            ret2.err()
                        )
                        .into());
                    }
                    let ret = self.parse();
                    if ret.is_err() {
                        return Err(format!(
                            "parse unit deps error [{}]  err{:?}",
                            self.id,
                            ret.err()
                        )
                        .into());
                    }

                    return Ok(_vs);
                }
                Err(e) => {
                    return Err(format!("{}", e.to_string()).into());
                }
            }
        } else {
            return Err(format!("Unit[ {}] file Not found", self.id).into());
        }
    }

    fn parse_unit_relation(
        &self,
        unit_name: &str,
        relation: UnitRelations,
        ud_conf: &mut UnitDepConf,
    ) -> Result<(), Box<dyn Error>> {
        log::debug!(
            "parse relation unit relation name is {}, relation is {:?}",
            unit_name,
            relation.to_string()
        );

        let unit_type = unit_base::unit_name_to_type(unit_name);
        if unit_type == UnitType::UnitTypeInvalid {
            return Err(format!("invalid unit type of unit {}", unit_name).into());
        }
        ud_conf.deps.push((relation, String::from(unit_name)));
        Ok(())
    }

    fn parse_unit_relations(
        &self,
        confvalue: &String,
        relation: UnitRelations,
        ud_conf: &mut UnitDepConf,
    ) -> Result<(), Box<dyn Error>> {
        let deps = confvalue.split_whitespace();
        for dep in deps {
            // zan shi zhe me chuli yinggai jiang unit quan bu jiexi chulai
            let result = self.parse_unit_relation(dep, relation, ud_conf);
            if let Err(r) = result {
                return Err(r);
            }
        }
>>>>>>> 53a5d505
        Ok(())
    }

    fn parse(&self) {
        let mut ud_conf = UnitDepConf::new(); // need get config from config database,and update depends hereW

        ud_conf
            .deps
            .insert(UnitRelations::UnitWants, self.config.Unit.Wants.clone());
        ud_conf
            .deps
            .insert(UnitRelations::UnitAfter, self.config.Unit.After.clone());
        ud_conf
            .deps
            .insert(UnitRelations::UnitBefore, self.config.Unit.Before.clone());
        ud_conf.deps.insert(
            UnitRelations::UnitRequires,
            self.config.Unit.Requires.clone(),
        );

        ud_conf.deps.insert(
            UnitRelations::UnitWantsBy,
            self.config.Install.WantedBy.clone(),
        );
        ud_conf.deps.insert(
            UnitRelations::UnitRequiresBy,
            self.config.Install.RequiredBy.clone(),
        );
        self.dm.insert_ud_config(self.id.clone(), ud_conf);
    }
}<|MERGE_RESOLUTION|>--- conflicted
+++ resolved
@@ -70,113 +70,18 @@
         *self.in_load_queue.borrow() == true
     }
 
-<<<<<<< HEAD
     pub(super) fn load_unit_confs(&self) -> Result<(), Error> {
         self.file.build_name_map(self.id.clone());
         self.config
             .load_fragment_and_dropin(self.file.as_ref(), &self.id)?;
-=======
+        Ok(())
+    }
     pub(super) fn set_in_target_dep_queue(&self, t: bool) {
         self.in_target_dep_queue.replace(t);
     }
 
     pub(super) fn in_target_dep_queue(&self) -> bool {
         *self.in_target_dep_queue.borrow() == true
-    }
-
-    pub(super) fn load_unit_confs(&self) -> Result<String, Box<dyn Error>> {
-        self.build_name_map();
-        if let Some(p) = self.get_unit_file_path() {
-            self.set_config_file_path(&p);
-            let _unit_type = unit_base::unit_name_to_type(&self.id); //best use of owner not name,need reconstruct
-            match unit_file_reader(&p) {
-                Ok(_vs) => {
-                    let unit_parser = UeConfigUnit::builder_parser();
-                    let config_unit = unit_parser.conf_file_parse(&_vs);
-                    if _unit_type != UnitType::UnitTarget {
-                        let install_parser = UeConfigInstall::builder_parser();
-                        let install = install_parser.conf_file_parse(&_vs);
-                        let ret1 = install.map(|_conf| {
-                            self.config.set_installconf(_conf);
-                        });
-                        if ret1.is_err() {
-                            //Install section is not requires
-                            log::error!(
-                                "parse unit install config for unit [{}] err{:?}",
-                                self.id,
-                                ret1.err()
-                            );
-                        }
-                    }
-
-                    let ret2 = config_unit.map(|_unit| {
-                        self.config.set_unitconf(_unit);
-                    });
-                    if ret2.is_err() {
-                        return Err(format!(
-                            "parse unit config for unit [{}] from file err{:?}",
-                            self.id,
-                            ret2.err()
-                        )
-                        .into());
-                    }
-                    let ret = self.parse();
-                    if ret.is_err() {
-                        return Err(format!(
-                            "parse unit deps error [{}]  err{:?}",
-                            self.id,
-                            ret.err()
-                        )
-                        .into());
-                    }
-
-                    return Ok(_vs);
-                }
-                Err(e) => {
-                    return Err(format!("{}", e.to_string()).into());
-                }
-            }
-        } else {
-            return Err(format!("Unit[ {}] file Not found", self.id).into());
-        }
-    }
-
-    fn parse_unit_relation(
-        &self,
-        unit_name: &str,
-        relation: UnitRelations,
-        ud_conf: &mut UnitDepConf,
-    ) -> Result<(), Box<dyn Error>> {
-        log::debug!(
-            "parse relation unit relation name is {}, relation is {:?}",
-            unit_name,
-            relation.to_string()
-        );
-
-        let unit_type = unit_base::unit_name_to_type(unit_name);
-        if unit_type == UnitType::UnitTypeInvalid {
-            return Err(format!("invalid unit type of unit {}", unit_name).into());
-        }
-        ud_conf.deps.push((relation, String::from(unit_name)));
-        Ok(())
-    }
-
-    fn parse_unit_relations(
-        &self,
-        confvalue: &String,
-        relation: UnitRelations,
-        ud_conf: &mut UnitDepConf,
-    ) -> Result<(), Box<dyn Error>> {
-        let deps = confvalue.split_whitespace();
-        for dep in deps {
-            // zan shi zhe me chuli yinggai jiang unit quan bu jiexi chulai
-            let result = self.parse_unit_relation(dep, relation, ud_conf);
-            if let Err(r) = result {
-                return Err(r);
-            }
-        }
->>>>>>> 53a5d505
-        Ok(())
     }
 
     fn parse(&self) {

--- conflicted
+++ resolved
@@ -26,11 +26,8 @@
 siphasher = { version = "0.3", features = ["serde"] }
 utils = { path = "../libutils" }
 event = { path = "../libevent" }
-<<<<<<< HEAD
 proc_macro_utils = {path = "../libproc_macro_utils"}
-=======
 cgroup = { path = "../libcgroup" }
->>>>>>> a2f88ad2
 strum = { version = "0.23", features = ["derive"] }
 nix = "0.23.0"
 log = "0.4"

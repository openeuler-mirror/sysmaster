--- conflicted
+++ resolved
@@ -122,7 +122,7 @@
     commands: Rc<Commands<CommandActionMgr>>,
     signal: Rc<Signals<SignalMgr>>,
     mode: Mode,
-    action: Action,
+    _action: Action,
     state: RefCell<State>,
     um: Rc<UnitManagerX>,
     lookup_path: Rc<LookupPaths>,
@@ -157,7 +157,7 @@
             commands: _commands,
             signal: _signal,
             mode,
-            action,
+            _action: action,
             state: RefCell::new(State::Init),
             um: umx,
             lookup_path,
@@ -354,33 +354,6 @@
     SwitchRoot,
 }
 
-<<<<<<< HEAD
-#[allow(dead_code)]
-pub(crate) struct Manager {
-    // associated objects
-    event: Rc<Events>,
-    reli: Rc<Reliability>,
-
-    // owned objects
-    mode: Mode,
-    action: Action,
-    state: RefCell<State>,
-
-    um: UnitManagerX,
-    lookup_path: Rc<LookupPaths>,
-}
-
-impl Drop for Manager {
-    fn drop(&mut self) {
-        log::debug!("Manager drop, clear.");
-        // repeating protection
-        self.reli.clear();
-        self.event.clear();
-    }
-}
-
-=======
->>>>>>> cd52c657
 type JobId = i32;
 
 impl Manager {
@@ -394,14 +367,17 @@
         todo!()
     }
 
+    #[allow(dead_code)]
     pub(crate) fn enumerate(&self) {
         self.um.enumerate()
     }
 
+    #[allow(dead_code)]
     pub(crate) fn start_unit(&self, name: &str) -> Result<(), MngErrno> {
         self.um.start_unit(name)
     }
 
+    #[allow(dead_code)]
     pub(crate) fn stop_unit(&self, name: &str) -> Result<(), MngErrno> {
         self.um.stop_unit(name)
     }
@@ -422,11 +398,13 @@
         Ok(0)
     }
 
+    #[allow(dead_code)]
     pub(crate) fn poweroff(&self) -> Result<i32> {
         self.set_state(State::PowerOff);
         Ok(0)
     }
 
+    #[allow(dead_code)]
     pub(crate) fn halt(&self) -> Result<i32> {
         self.set_state(State::Halt);
         Ok(0)
@@ -438,6 +416,7 @@
         Ok(0)
     }
 
+    #[allow(dead_code)]
     pub(crate) fn suspend(&self) -> Result<i32> {
         self.set_state(State::Suspend);
         Ok(0)
@@ -449,22 +428,27 @@
         Ok(0)
     }
 
+    #[allow(dead_code)]
     pub(super) fn recover(&self) {
         self.reli.recover();
     }
 
+    #[allow(dead_code)]
     pub(super) fn entry_coldplug(&self) {
         self.um.entry_coldplug();
     }
 
+    #[allow(dead_code)]
     pub(super) fn enable_restore(&self) {
         self.reli.set_enable(true);
     }
 
+    #[allow(dead_code)]
     pub(super) fn get_restore(&self) -> bool {
         self.reli.enable()
     }
 
+    #[allow(dead_code)]
     pub(super) fn ok(&self) {
         self.set_state(State::Ok);
     }
@@ -474,6 +458,7 @@
         todo!()
     }
 
+    #[allow(dead_code)]
     fn entry_clear(&self) {
         self.um.entry_clear();
     }

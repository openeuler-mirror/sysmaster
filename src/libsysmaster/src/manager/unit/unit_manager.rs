--- conflicted
+++ resolved
@@ -210,16 +210,9 @@
         self.jm.rentry_trigger_merge(unit_id, force)
     }
 
-<<<<<<< HEAD
+    ///
     fn trigger_unit(&self, lunit: &str) {
-        let unit = self.db.units_get(lunit).unwrap();
-        let cnt = self.jm.run(Some(&unit));
-        assert_ne!(cnt, 0); // something must be triggered
-=======
-    ///
-    pub fn trigger_unit(&self, lunit: &str) {
         self.jm.trigger_unit(lunit)
->>>>>>> bdbd624c
     }
 
     /// call the exec spawn to start the child service
@@ -284,12 +277,12 @@
     }
 
     ///
-    pub fn units_get(&self, name: &str) -> Option<Rc<Unit>> {
+    fn units_get(&self, name: &str) -> Option<Rc<Unit>> {
         self.db.units_get(name).map(|uxr| uxr.unit())
     }
 
     ///
-    pub fn units_get_all(&self, unit_type: Option<UnitType>) -> Vec<Rc<Unit>> {
+    fn units_get_all(&self, unit_type: Option<UnitType>) -> Vec<Rc<Unit>> {
         let units = self.db.units_get_all(unit_type);
         units.iter().map(|uxr| uxr.unit()).collect::<Vec<_>>()
     }
@@ -367,7 +360,7 @@
     }
 
     /// check if there is already a stop job in process
-    pub fn has_stop_job(&self, name: &str) -> bool {
+    fn has_stop_job(&self, name: &str) -> bool {
         let u = if let Some(unit) = self.db.units_get(name) {
             unit
         } else {
@@ -393,7 +386,7 @@
     }
 
     /// check the unit that will be triggered by {name} is in active or activating state
-    pub fn relation_active_or_pending(&self, name: &str) -> bool {
+    fn relation_active_or_pending(&self, name: &str) -> bool {
         let deps = self.db.dep_gets(name, UnitRelations::UnitTriggers);
         let mut pending: bool = false;
         for dep in deps.iter() {
@@ -407,7 +400,7 @@
     }
 
     /// check the pid corresponding unit is the same with the unit
-    pub fn same_unit_with_pid(&self, unit: &str, pid: Pid) -> bool {
+    fn same_unit_with_pid(&self, unit: &str, pid: Pid) -> bool {
         if !process_util::valid_pid(pid) {
             return false;
         }
